--- conflicted
+++ resolved
@@ -6,10 +6,7 @@
 
 > The changes noted within this `vNEXT` section have not been released yet.  New PRs and commits which introduce changes should include an entry in this `vNEXT` section as part of their development.  When a release is being prepared, a new header will be (manually) created below and the the appropriate changes within that release will be moved into the new section.
 
-<<<<<<< HEAD
 - `@apollo/federation`: Support for creating federated schemas from existing schemas [#3013](https://github.com/apollographql/apollo-server/pull/3013)
-=======
-- _Nothing yet. Stay tuned!_
 
 ### v2.9.15
 
@@ -114,7 +111,6 @@
 
 - `apollo-server-koa`: Update dependency koa to v2.8.1. [PR #3175](https://github.com/apollographql/apollo-server/pull/3175)
 - `apollo-server-express`: Update types exported by the ASE package. [PR #3173](https://github.com/apollographql/apollo-server/pull/3175) [PR #3172](https://github.com/apollographql/apollo-server/pull/3172)
->>>>>>> 7071111c
 
 ### v2.8.1
 
