--- conflicted
+++ resolved
@@ -2,11 +2,6 @@
 import { SchemaDirectiveVisitor, IResolvers, IMocks } from 'graphql-tools';
 import { ConnectionContext } from 'subscriptions-transport-ws';
 import WebSocket from 'ws';
-<<<<<<< HEAD
-import { Server as HttpServer } from 'http';
-import { ListenOptions as HttpListenOptions } from 'net';
-=======
->>>>>>> 1703e27e
 import { GraphQLExtension } from 'graphql-extensions';
 import { EngineReportingOptions } from 'apollo-engine-reporting';
 export { GraphQLExtension } from 'graphql-extensions';
