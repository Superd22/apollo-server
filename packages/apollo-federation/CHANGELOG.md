--- conflicted
+++ resolved
@@ -2,10 +2,7 @@
 
 ### vNEXT
 
-<<<<<<< HEAD
 * Support for creating federated schemas from existing schemas [#3013](https://github.com/apollographql/apollo-server/pull/3013)
-=======
-> The changes noted within this `vNEXT` section have not been released yet.  New PRs and commits which introduce changes should include an entry in this `vNEXT` section as part of their development.  When a release is being prepared, a new header will be (manually) created below and the the appropriate changes within that release will be moved into the new section.
 
 # v0.11.1
 
@@ -43,7 +40,6 @@
 > [See complete versioning details.](https://github.com/apollographql/apollo-server/commit/029c8dca3af812ee70589cdb6de749df3d2843d8)
 
 * Fix value type behavior within composition and execution [#3182](https://github.com/apollographql/apollo-server/pull/2922)
->>>>>>> 7071111c
 
 # v0.6.8
 
